--- conflicted
+++ resolved
@@ -1933,7 +1933,6 @@
 		t.Errorf("Expected error from RunLineConverter to be propagated, got: %v", err)
 	}
 }
-<<<<<<< HEAD
 func TestStrictMode(t *testing.T) {
 	convertTests := []struct {
 		name    string
@@ -1966,7 +1965,10 @@
 			gotErr := convertErr != nil
 			if gotErr != tt.wantErr {
 				t.Errorf("%s: wanted %t got %t", tt.name, tt.wantErr, gotErr)
-=======
+			}
+		})
+	}
+}
 
 func TestParsePackageSpec(t *testing.T) {
 	type args struct {
@@ -2171,7 +2173,11 @@
 	}
 	for _, tt := range tests {
 		t.Run(tt.name, func(t *testing.T) {
-			if got := convertPackage(tt.args.spec, tt.args.distro, pm); !reflect.DeepEqual(got, tt.want) {
+			got, err := convertPackage(tt.args.spec, tt.args.distro, pm, false)
+			if err != nil {
+				t.Fatal(err)
+			}
+			if !reflect.DeepEqual(got, tt.want) {
 				t.Errorf("convertPackage() = %v, want %v", got, tt.want)
 			}
 		})
@@ -2248,7 +2254,6 @@
 		t.Run(tt.name, func(t *testing.T) {
 			if got := createApkPackageSpec(tt.args.name, tt.args.spec); got != tt.want {
 				t.Errorf("createApkPackageSpec() = %v, want %v", got, tt.want)
->>>>>>> 0ea3c515
 			}
 		})
 	}
