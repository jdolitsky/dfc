--- conflicted
+++ resolved
@@ -147,13 +147,10 @@
             - aws-cli
         build-essential:
             - build-base
-<<<<<<< HEAD
+        fonts-liberation:
+            - font-liberation
         fonts-open-sans:
             - font-opensans
-=======
-        fonts-liberation:
-            - font-liberation
->>>>>>> d614198d
         fuse:
             - fuse2
             - fuse-common
